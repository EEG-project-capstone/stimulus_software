"""
GUI Stimulus Package

This script provides a graphical user interface (GUI) for administering auditory stimuli to patients, managing patient records, and adding notes. It utilizes the Streamlit library to create a web-based interface. The main functionalities include:

1. **Administer Auditory Stimuli:** Users can input patient/EEG ID and start administering auditory stimuli. If a patient has already been administered the stimulus protocol on the current date, an error message is displayed.

2. **Search Patients Already Administered Stimuli:** Enables users to search for patients who have already been administered stimuli. Users can select a patient ID and date to view the administered stimuli and their order.

3. **Add Notes to Your Selected Patient and Date:** Provides a text input field for users to add notes to a selected patient and date. Users can click the "Add Note" button to append the note to the patient's record.

4. **Find Patient Notes:** Allows users to find notes written for a selected patient and date. Users can select a patient ID and date to view the notes.

Output:
The script generates and saves data to 'patient_df.csv' and 'patient_notes.csv' files.
"""

import pandas as pd
import os
import time
import yaml
import sys
import streamlit as st
from PIL import Image
from auditory_stim.stimulus_package_notes import add_notes, add_history
from auditory_stim.auditory_stim import randomize_trials, generate_stimuli, play_stimuli
from eeg_auditory_stimulus import rodika_modularized
from eeg_auditory_stimulus import claassen_analysis

# Check for test flag
test_run = '--test' in sys.argv
print(f"Test run: {test_run}")  

# Load configuration
with open('config.yml', 'r') as f:
    config = yaml.safe_load(f)

# Check if the directory exists
if not os.path.exists(config['patient_output_dir']):
    os.makedirs(config['patient_output_dir'])
if not os.path.exists(config['stimuli_dir']):
    os.makedirs(config['stimuli_dir'])
if not os.path.exists(config['sentences_path']):
    raise FileNotFoundError(f"Sentences directory not found at {config['sentences_path']}")

# Load patient data
if os.path.exists(config['patient_df_path']):
    patient_df = pd.read_csv(config['patient_df_path'])
else:
    patient_df = pd.DataFrame(columns=['patient_id', 'date', 'trial_type',
                                'sentences', 'start_time', 'end_time', 'duration'])
    patient_df.to_csv(config['patient_df_path'])
current_date = time.strftime("%Y-%m-%d")

### Display plots & log function ###
def display_all_plots(patient_folder):
    log_file_path = os.path.join(patient_folder, 'log.txt')

    # Get log details
    auc_score, permutation_results = read_log_file(log_file_path)

    # Define the order of plots
    plot_order = [
        'epochs_during_instructions.png',
        'cross_validation_performance.png',
        'average_predicted_probability.png',
        'EEG_spatial_patterns.png',
        'permutation_test_distribution.png',
        'permutation_results.png'
    ]

    # Filter only existing plots in the folder
    plot_files = [f for f in plot_order if f in os.listdir(patient_folder)]

    # Display each plot
    for plot_file in plot_files:
        st.subheader(f"{plot_file.replace('_', ' ').replace('.png', '').capitalize()}")
        plot_path = os.path.join(patient_folder, plot_file)
        image = Image.open(plot_path)
        st.image(image, use_container_width=True)

        # Show AUC score below average_predicted_probability.png
        if plot_file == 'average_predicted_probability.png' and auc_score:
            st.text(auc_score.strip())

        # Show permutation results below permutation_distribution.png
        if plot_file == 'permutation_distribution.png' and permutation_results:
            for line in permutation_results:
                st.text(line.strip())

def read_log_file(log_file_path):
    if os.path.exists(log_file_path):
        with open(log_file_path, 'r') as f:
            logs = f.readlines()

        # Extract relevant logs
        auc_score = next((line for line in logs if 'Mean scores across split' in line), None)
        permutation_results = [line for line in logs if 'Permutation' in line or 'AUC' in line]

        return auc_score, permutation_results
    return None, None

### Streamlit Interface ###

# Streamlit app title
tab1, tab2, tab3 = st.tabs(["Administer Stimuli", "Patient Information", "Results"])

with tab1:
    st.title("EEG Stimulus Package")

    st.header("Administer Auditory Stimuli", divider='rainbow')

    # Patient ID input
    patient_id = st.text_input("Enter Patient/EEG ID")
    trial_types = []
    lang_trials_ids = []

    if st.button("Prepare Stimulus"):
        trial_types = randomize_trials()
        st.session_state['trial_types'] = trial_types
        lang_trials_ids = []
        lang_trials_ids = generate_stimuli(trial_types)
        st.session_state['lang_trials_ids'] = lang_trials_ids

    if st.button("Play Stimulus"):
        print(f"patient_id: {patient_id}")
        current_date = time.strftime("%Y-%m-%d")

        if os.listdir(config['stimuli_dir']) == []:
            st.error("Please prepare stimuli first.")
        else:
            if patient_id.strip() == "":
                st.error("Please enter a patient ID.")
            elif ((patient_df['patient_id'] == patient_id) & (patient_df['date'] == current_date)).any():
                st.error("Patient has already been administered stimulus protocol today")
            else:
                progress_bar = st.progress(0, text="0")
                if not trial_types and 'trial_types' in st.session_state:
                    trial_types = st.session_state['trial_types']
                else:
                    st.error("Please prepare stimuli first.")
                if not lang_trials_ids and 'lang_trials_ids' in st.session_state:
                    lang_trials_ids = st.session_state['lang_trials_ids']
                else:
                    st.error("Please prepare stimuli first.")

                print(f"trial_types: {trial_types}")
                n = len(trial_types)
                administered_stimuli = []
                for i in range(n):
                    trial = trial_types[i]
                    print(f"Trial {i}: {trial}")
                    start_time, end_time = play_stimuli(trial, test_run)
                    administered_stimuli.append({
                                'patient_id': patient_id,
                                'date': current_date,
                                'trial_type': trial[:4] if trial[:4] == "lang" else trial,
                                'sentences': lang_trials_ids[i],
                                'start_time': start_time,
                                'end_time': end_time,
                                'duration': end_time - start_time
                            })
                    percent = int(i/n*100)
                    progress_bar.progress(percent, text=f"{percent}%")
                progress_bar.progress(100, text=f"Done")

                pd.DataFrame(administered_stimuli)
                administered_stimuli_df = pd.concat([patient_df, pd.DataFrame(administered_stimuli)], ignore_index=True)
                administered_stimuli_df.to_csv(config['patient_df_path'], index=False)
                print(f"administered_stimuli_df: {administered_stimuli_df}")

                # Save each patient output into seaprated csv files with 'patientId_currentDate'
                output_dir = config['patient_output_dir']
                if not os.path.exists(output_dir):
                    os.makedirs(output_dir)

                formatted_date = current_date.replace("-", "")
                output_file = f"{patient_id}_{formatted_date}.csv"
                output_path = os.path.join(output_dir, output_file)
                pd.DataFrame(administered_stimuli).to_csv(output_path, index=False)
                print(f"Data saved to {output_path}")

                # Add history after saving csv output files
                add_history(patient_id, current_date)
                st.success(f"Stimuli has been administered to patient {patient_id} on {current_date}.")

    st.header("Add Notes to your Selected Patient and Date", divider='rainbow')
    your_note = st.text_input("Write your note here")

    # Add Note button
    if st.button("Add Note"):
        selected_date = time.strftime("%Y-%m-%d")
        add_notes(patient_id, your_note, selected_date)
        st.success("Your note was successfully added to patient_notes.csv")

    st.header("Find Patient Notes", divider='rainbow')
    st.subheader("The following notes have been written for the selected patient and date:")

    selected_patient_find_notes = None
    selected_date_find_notes = None
    if not os.path.exists(config["patient_note_path"]):
        st.error("You haven't added any notes yet, add a note first.")
    else:
        patient_notes = pd.read_csv(config["patient_note_path"])
        selected_patient_find_notes = st.selectbox(
            "Select Patient ID", 
            patient_notes.patient_id.value_counts().index.sort_values(), 
            key="widget_key_for_find_patient_notes"
        )
        selected_date_find_notes = st.selectbox(
            "Select Administered Date", 
            patient_notes[patient_notes.patient_id == selected_patient_find_notes].date.value_counts().index.sort_values(), 
            key="widget_key_for_find_date_notes"
        )
        for note in patient_notes[(patient_notes['patient_id'] == selected_patient_find_notes) & (patient_notes['date'] == selected_date_find_notes)]['notes'].tolist():
            st.write(note)

# Tab 2: Upload Data
# Check if the directory exists
if not os.path.exists(config['edf_dir']):
    os.makedirs(config['edf_dir'])
if os.path.exists(config['patient_label_path']):
    patient_label_df = pd.read_csv(config['patient_label_path'])
else:
    patient_label_df = pd.DataFrame(columns=['patient_id', 'date', 'cpc', 'gose'])
    patient_label_df.to_csv(config['patient_label_path'], index=False)

# CPC Scale
cpc_scale = [
    "",
    "CPC 1: No neurological deficit",
    "CPC 2: Mild to moderate dysfunction",
    "CPC 3: Severe dysfunction",
    "CPC 4: Coma",
    "CPC 5: Brain death",
]
cpc_options = list(range(len(cpc_scale)))

# GOSE Scale
gose_scale = [
    "",
    "GOSE 1: Dead",
    "GOSE 2: Vegetative state",
    "GOSE 3: Lower severe disability",
    "GOSE 4: Upper severe disability",
    "GOSE 5: Lower moderate disability",
    "GOSE 6: Upper moderate disability",
    "GOSE 7: Lower good recovery",
    "GOSE 8: Upper good recovery",
]
gose_options = list(range(len(gose_scale)))
    
with tab2:
    st.header("Upload EEG Files")

    with st.form("my_form"):
        patient_id = st.text_input("Patient ID", placeholder="Enter Patient ID")
        date = st.date_input("Recording Date")
        date_str = date.strftime("%Y%m%d")
        edf_file = st.file_uploader("Upload EDF File", type=["edf"])
        cpc_input = st.selectbox("Select CPC Score", cpc_options, format_func=lambda x: cpc_scale[x])
        gose_input = st.selectbox("Select GOSE Score", gose_options, format_func=lambda x: gose_scale[x])
        submitted = st.form_submit_button("Submit")
        if submitted:
            # Check no duplicates      
            full_path = os.path.join(config['edf_dir'], f"{patient_id}_{date_str}.edf")
            if os.path.exists(full_path):
                st.error(f"File already exists for {patient_id} on {date_str}")

            elif not os.path.exists(full_path) and edf_file:
                # Save the file
                with open(full_path, 'wb') as f: 
                    f.write(edf_file.getvalue())
                st.success(f"Uploaded {edf_file.name} for {patient_id}")

                # Save the label
                patient_label_row = pd.DataFrame([{
                    'patient_id': patient_id,
                    'date': date_str,
                    'cpc': cpc_input if cpc_input > 0 else None,
                    'gose': gose_input if gose_input > 0 else None
                }])
                patient_label_row.to_csv(config['patient_label_path'], mode='a', header=False, index=False)
                patient_label_df = pd.read_csv(config['patient_label_path'])

# Tab 3: EEG Graphs
# Check if the directory exists
if not os.path.exists(config['result_dir']):
    os.makedirs(config['result_dir'])
if not os.path.exists(config['cmd_result_dir']):
    os.makedirs(config['cmd_result_dir'])
if not os.path.exists(config['lang_tracking_dir']):
    os.makedirs(config['lang_tracking_dir'])

graphs = ["", "CMD", "Language Tracking"]
graph_options = list(range(len(graphs)))
patient_ids = ["CON001a", "CON001b", "CON002", "CON003", "CON004", "CON005"]

with tab3:
    st.header("EEG Graphs")
    selected_patient = st.selectbox(
        "Select Patient ID", 
        patient_df['patient_id'].sort_values().unique())
    selected_date_find_patient = st.selectbox(
        "Select Administered Date", 
        patient_df[patient_df['patient_id'] == selected_patient]['date'].unique())
    date_str = pd.to_datetime(selected_date_find_patient).strftime("%Y%m%d")
    fname = f"{selected_patient}_{date_str}"
    selected_graph = st.selectbox("Choose Graph Type", graph_options, format_func=lambda x: graphs[x])
    
<<<<<<< HEAD
    st.subheader("Graph Display")

    if selected_graph==1: # CMD
=======
    if selected_graph==2:
        # TODO: Add comments for analysis results
>>>>>>> 2d3df314
        fig_full_path = os.path.join(config['cmd_result_dir'], f"{fname}.png")
        patient_folder = os.path.join(config['cmd_result_dir'], f"{selected_patient}_{date_str}")

        if os.path.exists(patient_folder): # create folder under selected_patient, under date 
            display_all_plots(patient_folder)
        else:
            # Create the directory if it doesn't exist
            os.makedirs(patient_folder, exist_ok=True)
        
<<<<<<< HEAD
        if st.button("Run Analysis"):
            claassen_analysis.run_analysis(selected_patient, config['cmd_result_dir'], config['edf_dir'], config['patient_df_path'], date_str)
        display_all_plots(patient_folder)

    elif selected_graph==2:
        # TODO: Add comments for analysis results
        fig_full_path = os.path.join(config['lang_tracking_dir'], f"{fname}.png")
        if os.path.exists(fig_full_path):
            st.image(fig_full_path)
=======
        st.subheader("Language Tracking Options")
        # Let user pick channels for bad and EOG
        available_channels = [
            'C3','C4','O1','O2','FT9','FT10','Cz','F3','F4','F7','F8',
            'Fz','Fp1','Fp2','Fpz','P3','P4','Pz','T7','T8','P7','P8'
        ]
        selected_bad_channels = st.multiselect(
            "Select Bad Channels", available_channels,
            default=['T7','Fp1','Fp2']
        )
        selected_eog_chs = st.multiselect(
            "Select EOG Channels", available_channels,
            default=['Fp1','Fp2','T7']
        )

        # Let user pick which graph to display: average or individual channel
        display_option = st.selectbox("Select Graph to Display", ["Average ITPC", "Individual Channel"])
        if display_option == "Individual Channel":
            chosen_channel = st.selectbox("Choose a Channel", available_channels)

        # Button to run analysis
        if st.button("Run Language Tracking Analysis"):
            eeg_file_path = os.path.join(config['edf_dir'], f"{selected_patient}_{date_str}.edf")
            stimulus_csv_path = config['patient_df_path']
            use_channels = available_channels
            bad_channels = selected_bad_channels
            eog_chs = selected_eog_chs

            # Call your rodika_modularized.main
            rodika_modularized.main(eeg_file_path, stimulus_csv_path,
                                    selected_patient, use_channels, bad_channels, eog_chs)
            st.success("Analysis complete! The ITPC graphs have been generated.")

        # Once the analysis is done, images are in data/results/lang_tracking/<patient_id>/...
        patient_folder = os.path.join("data", "results", "lang_tracking", selected_patient)

        if display_option == "Average ITPC":
            expected_filename = "avg_itpc_plot.png"
        else:
            expected_filename = f"ITPC_{chosen_channel}.png"

        image_path = os.path.join(patient_folder, expected_filename)

        st.subheader("Graph Display")
        if os.path.exists(image_path):
            st.image(image_path, caption=f"ITPC for {selected_patient}")
>>>>>>> 2d3df314
        else:
            st.warning(f"No ITPC graph found at {image_path}. Please run the analysis first or check your folder structure.")<|MERGE_RESOLUTION|>--- conflicted
+++ resolved
@@ -308,14 +308,9 @@
     fname = f"{selected_patient}_{date_str}"
     selected_graph = st.selectbox("Choose Graph Type", graph_options, format_func=lambda x: graphs[x])
     
-<<<<<<< HEAD
     st.subheader("Graph Display")
 
     if selected_graph==1: # CMD
-=======
-    if selected_graph==2:
-        # TODO: Add comments for analysis results
->>>>>>> 2d3df314
         fig_full_path = os.path.join(config['cmd_result_dir'], f"{fname}.png")
         patient_folder = os.path.join(config['cmd_result_dir'], f"{selected_patient}_{date_str}")
 
@@ -325,17 +320,15 @@
             # Create the directory if it doesn't exist
             os.makedirs(patient_folder, exist_ok=True)
         
-<<<<<<< HEAD
         if st.button("Run Analysis"):
             claassen_analysis.run_analysis(selected_patient, config['cmd_result_dir'], config['edf_dir'], config['patient_df_path'], date_str)
         display_all_plots(patient_folder)
 
     elif selected_graph==2:
-        # TODO: Add comments for analysis results
-        fig_full_path = os.path.join(config['lang_tracking_dir'], f"{fname}.png")
-        if os.path.exists(fig_full_path):
-            st.image(fig_full_path)
-=======
+        expected_filename = "avg_itpc_plot.png"
+        patient_folder = os.path.join(config['lang_tracking_dir'], selected_patient)
+        image_path = os.path.join(config['lang_tracking_dir'], expected_filename)
+        
         st.subheader("Language Tracking Options")
         # Let user pick channels for bad and EOG
         available_channels = [
@@ -358,7 +351,10 @@
 
         # Button to run analysis
         if st.button("Run Language Tracking Analysis"):
-            eeg_file_path = os.path.join(config['edf_dir'], f"{selected_patient}_{date_str}.edf")
+            relative_path = config.get(f"{selected_patient}_path", "")
+            # Combine with edf_dir
+            eeg_file_path = os.path.join(config['edf_dir'], os.path.basename(relative_path))
+            
             stimulus_csv_path = config['patient_df_path']
             use_channels = available_channels
             bad_channels = selected_bad_channels
@@ -382,6 +378,5 @@
         st.subheader("Graph Display")
         if os.path.exists(image_path):
             st.image(image_path, caption=f"ITPC for {selected_patient}")
->>>>>>> 2d3df314
         else:
             st.warning(f"No ITPC graph found at {image_path}. Please run the analysis first or check your folder structure.")