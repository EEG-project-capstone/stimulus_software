--- conflicted
+++ resolved
@@ -2,16 +2,18 @@
 
 os: 'linux' # 'windows' or 'linux' or 'os'
 # Define your output path:
-<<<<<<< HEAD
 patient_df_path: 'data/patient_df.csv'  # Adjust the path if your file is in a different location
-=======
-patient_df_path: 'data/patient_df_NEW.csv'  # Adjust the path if your file is in a different location
->>>>>>> 2d3df314
 patient_note_path: 'data/patient_notes.csv' # Adjust the path if your file is in a different location
 patient_history_path: 'data/patient_history.csv' # Adjust the path if your file is in a different location
 patient_output_dir: 'data/patients/' # Add folder to save output csv fiels from 'Prepare Stimulus' process
 patient_label_path: 'data/patient_records.csv' # Adjust the path if your file is in a different location
 edf_dir: 'data/edfs/' # Add folder to save edf files
+CON001a_path: 'X~ X_ef7f7805-3781-4f1e-8134-8d5b57750330.EDF'
+CON001b_path: 'X~ X_86b44d5d-5036-4748-b666-ceff710a1e8d.EDF'
+CON002_path: 'CON002_20240924.EDF'
+CON003_path: 'CON003_clipped.EDF'
+CON004_path: 'CON004_clipped.EDF'
+CON005_path: 'CON005_clipped.EDF'
 result_dir: 'data/results/' # Add folder to save results
 cmd_result_dir: 'data/results/cmd/' # Add folder to save results
 lang_tracking_dir: 'data/results/lang_tracking/' # Add folder to save results 
